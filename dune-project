(lang dune 3.1)
(generate_opam_files true)
(using dune_site 0.1)

(name why3find)

(authors "Loïc Correnson")
(maintainers loic.correnson@cea.fr)
(license LGPL-3.0)
(source (uri "git+https://git.frama-c.com:dev/why3find.git"))
(homepage "https://git.frama-c.com/dev/why3find")
(documentation "https://git.frama-c.com/dev/why3find")
(bug_reports "https://git.frama-c.com/dev/why3find/issues")

(package
  (name why3find)
  (version 1.0)
  (synopsis "A Why3 Package Manager")
  (description
    "The why3find utility is designed for managing \
     packages for why3 developpers and associated \
     OCaml extracted code.")
  (depends
     (dune (>= 3.5))
<<<<<<< HEAD
     (dune-site (>= 3.4.1))
     (why3 (>= 1.7.0))
     (ocaml (>= 4.12.0))
=======
     (dune-site (>= 3.5))
     (why3 (= 1.6.0))
     (ocaml (>= 4.13.0))
>>>>>>> b50a2af2
     (yojson (>= 1.7.0))
     (zmq (>= 5.0.0))
     (terminal_size (>= 0.2.0))
     (alt-ergo (and :with-test (= 2.4.2))))
  (sites
    (lib packages)
    (share resources))
  (tags (topics "why3")))<|MERGE_RESOLUTION|>--- conflicted
+++ resolved
@@ -22,15 +22,9 @@
      OCaml extracted code.")
   (depends
      (dune (>= 3.5))
-<<<<<<< HEAD
-     (dune-site (>= 3.4.1))
-     (why3 (>= 1.7.0))
-     (ocaml (>= 4.12.0))
-=======
      (dune-site (>= 3.5))
      (why3 (= 1.6.0))
      (ocaml (>= 4.13.0))
->>>>>>> b50a2af2
      (yojson (>= 1.7.0))
      (zmq (>= 5.0.0))
      (terminal_size (>= 0.2.0))
